"""
:mod:`mirgecom.eos` provides implementations of gas equations of state.

Equations of State
^^^^^^^^^^^^^^^^^^
This module is designed provide Equation of State objects used to compute and
manage the relationships between and among state and thermodynamic variables.

.. autoclass:: EOSDependentVars
.. autoclass:: GasEOS
.. autoclass:: IdealSingleGas
"""

__copyright__ = """
Copyright (C) 2020 University of Illinois Board of Trustees
"""

__license__ = """
Permission is hereby granted, free of charge, to any person obtaining a copy
of this software and associated documentation files (the "Software"), to deal
in the Software without restriction, including without limitation the rights
to use, copy, modify, merge, publish, distribute, sublicense, and/or sell
copies of the Software, and to permit persons to whom the Software is
furnished to do so, subject to the following conditions:

The above copyright notice and this permission notice shall be included in
all copies or substantial portions of the Software.

THE SOFTWARE IS PROVIDED "AS IS", WITHOUT WARRANTY OF ANY KIND, EXPRESS OR
IMPLIED, INCLUDING BUT NOT LIMITED TO THE WARRANTIES OF MERCHANTABILITY,
FITNESS FOR A PARTICULAR PURPOSE AND NONINFRINGEMENT. IN NO EVENT SHALL THE
AUTHORS OR COPYRIGHT HOLDERS BE LIABLE FOR ANY CLAIM, DAMAGES OR OTHER
LIABILITY, WHETHER IN AN ACTION OF CONTRACT, TORT OR OTHERWISE, ARISING FROM,
OUT OF OR IN CONNECTION WITH THE SOFTWARE OR THE USE OR OTHER DEALINGS IN
THE SOFTWARE.
"""

from dataclasses import dataclass
import numpy as np
from meshmode.mesh import BTAG_ALL, BTAG_NONE  # noqa
from mirgecom.euler import ConservedVars


@dataclass
class EOSDependentVars:
<<<<<<< HEAD
    """
    State-dependent quantities computed by the :class:`GasEOS`
    interface. Prefer individual methods for model use, use
    this structure for visualization or probing.
=======
    """State-dependent quantities for :class:`GasEOS`.

    Prefer individual methods for model use, use this
    structure for visualization or probing.
>>>>>>> 735956b4

    .. attribute:: temperature
    .. attribute:: pressure
    """

    temperature: np.ndarray
    pressure: np.ndarray


class GasEOS:
<<<<<<< HEAD
    r"""
    An abstract interface designed to compute relations between
    fluid or gas state variables.
=======
    r"""Abstract interface to equation of state class.

    Equation of state (EOS) classes are responsible for
    computing relations between fluid or gas state variables.
>>>>>>> 735956b4

    Each interface call expects that the agglomerated
    object array representing the state vector (:math:`q`),
    contains the relevant simulation state quantities. Each
    EOS class should document its own state data requirements.

    .. automethod:: pressure
    .. automethod:: temperature
    .. automethod:: sound_speed
    .. automethod:: internal_energy
    .. automethod:: gas_const
    .. automethod:: dependent_vars
    .. automethod:: total_energy
    """

    def pressure(self, cv: ConservedVars):
        """Get the gas pressure."""
        raise NotImplementedError()

    def temperature(self, cv: ConservedVars):
        """Get the gas temperature."""
        raise NotImplementedError()

    def sound_speed(self, cv: ConservedVars):
        """Get the gas sound speed."""
        raise NotImplementedError()

    def gas_const(self, cv: ConservedVars):
        r"""Get the specific gas constant (:math:`R`)."""
        raise NotImplementedError()

    def internal_energy(self, cv: ConservedVars):
        """Get the thermal energy of the gas."""
        raise NotImplementedError()

    def total_energy(self, cv: ConservedVars, pressure: np.ndarray):
        raise NotImplementedError()

    def dependent_vars(self, q: ConservedVars) -> EOSDependentVars:
        """Get an agglomerated array of the depedent variables."""
        return EOSDependentVars(
            pressure=self.pressure(q),
            temperature=self.temperature(q),
            )


class IdealSingleGas(GasEOS):
    r"""Ideal gas law single-component gas (:math:`p = \rho{R}{T}`).

    The specific gas constant, R, defaults to the air-like 287.1 J/(kg*K),
    but can be set according to simulation units and materials.

    Each interface call expects that the agglomerated
    object array representing the state vector (:math:`q`),
    contains at least the canonical conserved quantities
    mass (:math:`\rho`), energy (:math:`\rho{E}`), and
    momentum (:math:`\rho\vec{V}`).

    .. automethod:: __init__
    .. automethod:: gamma

    Inherits from (and implements) :class:`GasEOS`.
    """

    def __init__(self, gamma=1.4, gas_const=287.1):
        """Initialize Ideal Gas EOS parameters."""
        self._gamma = gamma
        self._gas_const = gas_const

    def gamma(self):
        """Get specific heat ratio Cp/Cv."""
        return self._gamma

    def gas_const(self):
        """Get specific gas constant R."""
        return self._gas_const

    def internal_energy(self, cv: ConservedVars):
<<<<<<< HEAD
        r"""
        Get internal energy.
=======
        r"""Get internal thermal energy of gas.
>>>>>>> 735956b4

        The internal energy (e) is calculated as:
        .. :math::

            e = \rho{E} - \frac{1}{2\rho}(\rho\vec{V} \cdot \rho\vec{V})
        """
        mom = cv.momentum
        return (cv.energy - 0.5 * np.dot(mom, mom) / cv.mass)

<<<<<<< HEAD
    def pressure(self, cv):
        r"""
        Get gas pressure.

        The thermodynmic pressure (p) is calculated from
        the internal energy (e) as:
=======
    def pressure(self, cv: ConservedVars):
        r"""Get thermodynamic pressure of the gas.

        Gas pressure (p) is calculated from the internal energy (e) as:
>>>>>>> 735956b4

        .. :math::

            p = (\gamma - 1)e
        """
        return self.internal_energy(cv) * (self._gamma - 1.0)

<<<<<<< HEAD
    def sound_speed(self, cv):
        r"""
        Get gas sound speed.
=======
    def sound_speed(self, cv: ConservedVars):
        r"""Get the speed of sound in the gas.
>>>>>>> 735956b4

        The speed of sound (c) is calculated as:

        .. :math::

            c = \sqrt{\frac{\gamma{p}}{\rho}}
        """
        actx = cv.mass.array_context

        p = self.pressure(cv)
        c2 = self._gamma / cv.mass * p
        return actx.np.sqrt(c2)

<<<<<<< HEAD
    def temperature(self, cv):
        r"""
        Get gas temperature.

        The thermodynmic temperature (T) is calculated from
=======
    def temperature(self, cv: ConservedVars):
        r"""Get the thermodynamic temperature of the gas.

        The thermodynamic temperature (T) is calculated from
>>>>>>> 735956b4
        the internal energy (e) and specific gas constant (R)
        as:

        .. :math::

            T = \frac{(\gamma - 1)e}{R\rho}
        """
        return (
            (((self._gamma - 1.0) / self._gas_const)
            * self.internal_energy(cv) / cv.mass)
        )

    def total_energy(self, cv, pressure):
        r"""
        Get gas total energy from mass, pressure, and momentum.

        The total energy density (rhoE) is calculated from
        the mass density (rho) , pressure (p) , and
        momentum (rhoV) as:

        .. :math::

            \rhoE = \frac{p}{(\gamma - 1)} +
            \frac{1}{2}\rho(\vec{v} \cdot \vec{v})
        """
        return (pressure / (self._gamma - 1.0)
                + 0.5 * np.dot(cv.momentum, cv.momentum) / cv.mass)<|MERGE_RESOLUTION|>--- conflicted
+++ resolved
@@ -43,17 +43,10 @@
 
 @dataclass
 class EOSDependentVars:
-<<<<<<< HEAD
-    """
-    State-dependent quantities computed by the :class:`GasEOS`
-    interface. Prefer individual methods for model use, use
-    this structure for visualization or probing.
-=======
     """State-dependent quantities for :class:`GasEOS`.
 
     Prefer individual methods for model use, use this
     structure for visualization or probing.
->>>>>>> 735956b4
 
     .. attribute:: temperature
     .. attribute:: pressure
@@ -64,16 +57,10 @@
 
 
 class GasEOS:
-<<<<<<< HEAD
-    r"""
-    An abstract interface designed to compute relations between
-    fluid or gas state variables.
-=======
     r"""Abstract interface to equation of state class.
 
     Equation of state (EOS) classes are responsible for
     computing relations between fluid or gas state variables.
->>>>>>> 735956b4
 
     Each interface call expects that the agglomerated
     object array representing the state vector (:math:`q`),
@@ -152,12 +139,8 @@
         return self._gas_const
 
     def internal_energy(self, cv: ConservedVars):
-<<<<<<< HEAD
-        r"""
-        Get internal energy.
-=======
+
         r"""Get internal thermal energy of gas.
->>>>>>> 735956b4
 
         The internal energy (e) is calculated as:
         .. :math::
@@ -167,19 +150,10 @@
         mom = cv.momentum
         return (cv.energy - 0.5 * np.dot(mom, mom) / cv.mass)
 
-<<<<<<< HEAD
-    def pressure(self, cv):
-        r"""
-        Get gas pressure.
-
-        The thermodynmic pressure (p) is calculated from
-        the internal energy (e) as:
-=======
     def pressure(self, cv: ConservedVars):
         r"""Get thermodynamic pressure of the gas.
 
         Gas pressure (p) is calculated from the internal energy (e) as:
->>>>>>> 735956b4
 
         .. :math::
 
@@ -187,14 +161,8 @@
         """
         return self.internal_energy(cv) * (self._gamma - 1.0)
 
-<<<<<<< HEAD
-    def sound_speed(self, cv):
-        r"""
-        Get gas sound speed.
-=======
     def sound_speed(self, cv: ConservedVars):
         r"""Get the speed of sound in the gas.
->>>>>>> 735956b4
 
         The speed of sound (c) is calculated as:
 
@@ -208,18 +176,10 @@
         c2 = self._gamma / cv.mass * p
         return actx.np.sqrt(c2)
 
-<<<<<<< HEAD
-    def temperature(self, cv):
-        r"""
-        Get gas temperature.
-
-        The thermodynmic temperature (T) is calculated from
-=======
     def temperature(self, cv: ConservedVars):
         r"""Get the thermodynamic temperature of the gas.
 
         The thermodynamic temperature (T) is calculated from
->>>>>>> 735956b4
         the internal energy (e) and specific gas constant (R)
         as:
 
