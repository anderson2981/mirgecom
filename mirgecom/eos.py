"""
:mod:`mirgecom.eos` provides implementations of gas equations of state.

Equations of State
^^^^^^^^^^^^^^^^^^
This module is designed provide Equation of State objects used to compute and
manage the relationships between and among state and thermodynamic variables.

.. autoclass:: EOSDependentVars
.. autoclass:: GasEOS
.. autoclass:: IdealSingleGas
"""

__copyright__ = """
Copyright (C) 2020 University of Illinois Board of Trustees
"""

__license__ = """
Permission is hereby granted, free of charge, to any person obtaining a copy
of this software and associated documentation files (the "Software"), to deal
in the Software without restriction, including without limitation the rights
to use, copy, modify, merge, publish, distribute, sublicense, and/or sell
copies of the Software, and to permit persons to whom the Software is
furnished to do so, subject to the following conditions:

The above copyright notice and this permission notice shall be included in
all copies or substantial portions of the Software.

THE SOFTWARE IS PROVIDED "AS IS", WITHOUT WARRANTY OF ANY KIND, EXPRESS OR
IMPLIED, INCLUDING BUT NOT LIMITED TO THE WARRANTIES OF MERCHANTABILITY,
FITNESS FOR A PARTICULAR PURPOSE AND NONINFRINGEMENT. IN NO EVENT SHALL THE
AUTHORS OR COPYRIGHT HOLDERS BE LIABLE FOR ANY CLAIM, DAMAGES OR OTHER
LIABILITY, WHETHER IN AN ACTION OF CONTRACT, TORT OR OTHERWISE, ARISING FROM,
OUT OF OR IN CONNECTION WITH THE SOFTWARE OR THE USE OR OTHER DEALINGS IN
THE SOFTWARE.
"""

from dataclasses import dataclass
import numpy as np
from meshmode.mesh import BTAG_ALL, BTAG_NONE  # noqa
from mirgecom.euler import ConservedVars

<<<<<<< HEAD
r"""
This module is designed provide Equation of State
objects used to compute and manage the relationships
between and among state and thermodynamic variables.
"""
=======
>>>>>>> 37b10a01

@dataclass
class EOSDependentVars:
    """State-dependent quantities for :class:`GasEOS`.

    Prefer individual methods for model use, use this
    structure for visualization or probing.

    .. attribute:: temperature
    .. attribute:: pressure
    """

    temperature: np.ndarray
    pressure: np.ndarray


class GasEOS:
    r"""Abstract interface to equation of state class.

    Equation of state (EOS) classes are responsible for
    computing relations between fluid or gas state variables.

    Each interface call expects that the agglomerated
    object array representing the state vector (:math:`q`),
    contains the relevant simulation state quantities. Each
    EOS class should document its own state data requirements.

    .. automethod:: pressure
    .. automethod:: temperature
    .. automethod:: sound_speed
    .. automethod:: internal_energy
    .. automethod:: gas_const
    .. automethod:: dependent_vars
    """

    def pressure(self, cv: ConservedVars):
        """Get the gas pressure."""
        raise NotImplementedError()

    def temperature(self, cv: ConservedVars):
        """Get the gas temperature."""
        raise NotImplementedError()

    def sound_speed(self, cv: ConservedVars):
        """Get the gas sound speed."""
        raise NotImplementedError()

    def gas_const(self, cv: ConservedVars):
        r"""Get the specific gas constant (:math:`R`)."""
        raise NotImplementedError()

    def internal_energy(self, cv: ConservedVars):
        """Get the thermal energy of the gas."""
        raise NotImplementedError()

    def dependent_vars(self, q: ConservedVars) -> EOSDependentVars:
        """Get an agglomerated array of the depedent variables."""
        return EOSDependentVars(
            pressure=self.pressure(q),
            temperature=self.temperature(q),
            )


class IdealSingleGas(GasEOS):
    r"""Ideal gas law single-component gas (:math:`p = \rho{R}{T}`).

    The specific gas constant, R, defaults to the air-like 287.1 J/(kg*K),
    but can be set according to simulation units and materials.

    Each interface call expects that the agglomerated
    object array representing the state vector (:math:`q`),
    contains at least the canonical conserved quantities
    mass (:math:`\rho`), energy (:math:`\rho{E}`), and
    momentum (:math:`\rho\vec{V}`).

    .. automethod:: __init__
    .. automethod:: gamma

    Inherits from (and implements) :class:`GasEOS`.
    """

    def __init__(self, gamma=1.4, gas_const=287.1):
        """Initialize Ideal Gas EOS parameters."""
        self._gamma = gamma
        self._gas_const = gas_const

    def gamma(self):
        """Get specific heat ratio Cp/Cv."""
        return self._gamma

    def gas_const(self):
        """Get specific gas constant R."""
        return self._gas_const

    def internal_energy(self, cv: ConservedVars):
        r"""Get internal thermal energy of gas.

        The internal energy (e) is calculated as:
        .. :math::

            e = \rho{E} - \frac{1}{2\rho}(\rho\vec{V} \cdot \rho\vec{V})
        """
        mom = cv.momentum
        return (cv.energy - 0.5 * np.dot(mom, mom) / cv.mass)

    def pressure(self, cv: ConservedVars):
        r"""Get thermodynamic pressure of the gas.

        Gas pressure (p) is calculated from the internal energy (e) as:

        .. :math::

            p = (\gamma - 1)e
        """
        return self.internal_energy(cv) * (self._gamma - 1.0)

    def sound_speed(self, cv: ConservedVars):
        r"""Get the speed of sound in the gas.

        The speed of sound (c) is calculated as:

        .. :math::

            c = \sqrt{\frac{\gamma{p}}{\rho}}
        """
        actx = cv.mass.array_context

        p = self.pressure(cv)
        c2 = self._gamma / cv.mass * p
        return actx.np.sqrt(c2)

    def temperature(self, cv: ConservedVars):
        r"""Get the thermodynamic temperature of the gas.

        The thermodynamic temperature (T) is calculated from
        the internal energy (e) and specific gas constant (R)
        as:

        .. :math::

            T = \frac{(\gamma - 1)e}{R\rho}
        """
        return (
<<<<<<< HEAD
            ((self._gamma - 1.0) / self._gas_const) * self.internal_energy(q) / mass
        )

    def energy(self, mass, pressure, momentum):
        r"""Gas total energy from mass, pressure, momentum

        The total energy density (rhoE) is calculated from
        the mass density (rho) , pressure (p) , and
        momentum (rhoV) as:

        .. :math::

            \rhoE = \frac{p}{(\gamma - 1)} +
            \frac{1}{2}\rho(\vec{v} \cdot \vec{v})
        """
        return (pressure / (self._gamma - 1.0)
                + 0.5 * np.dot(momentum, momentum) / mass)

    def __call__(self, q):
        return flat_obj_array(self.pressure(q), self.temperature(q))

    def split_fields(self, ndim, dv):
        return [
            ("pressure", dv[0]),
            ("temperature", dv[1]),
        ]
=======
            (((self._gamma - 1.0) / self._gas_const)
            * self.internal_energy(cv) / cv.mass)
        )
>>>>>>> 37b10a01
<|MERGE_RESOLUTION|>--- conflicted
+++ resolved
@@ -40,14 +40,12 @@
 from meshmode.mesh import BTAG_ALL, BTAG_NONE  # noqa
 from mirgecom.euler import ConservedVars
 
-<<<<<<< HEAD
 r"""
 This module is designed provide Equation of State
 objects used to compute and manage the relationships
 between and among state and thermodynamic variables.
 """
-=======
->>>>>>> 37b10a01
+
 
 @dataclass
 class EOSDependentVars:
@@ -103,11 +101,11 @@
         """Get the thermal energy of the gas."""
         raise NotImplementedError()
 
-    def dependent_vars(self, q: ConservedVars) -> EOSDependentVars:
+    def dependent_vars(self, cv: ConservedVars) -> EOSDependentVars:
         """Get an agglomerated array of the depedent variables."""
         return EOSDependentVars(
-            pressure=self.pressure(q),
-            temperature=self.temperature(q),
+            pressure=self.pressure(cv),
+            temperature=self.temperature(cv),
             )
 
 
@@ -191,12 +189,12 @@
             T = \frac{(\gamma - 1)e}{R\rho}
         """
         return (
-<<<<<<< HEAD
-            ((self._gamma - 1.0) / self._gas_const) * self.internal_energy(q) / mass
+            (((self._gamma - 1.0) / self._gas_const)
+            * self.internal_energy(cv) / cv.mass)
         )
 
     def energy(self, mass, pressure, momentum):
-        r"""Gas total energy from mass, pressure, momentum
+        r"""Get gas total energy from mass, pressure, momentum.
 
         The total energy density (rhoE) is calculated from
         the mass density (rho) , pressure (p) , and
@@ -209,17 +207,12 @@
         """
         return (pressure / (self._gamma - 1.0)
                 + 0.5 * np.dot(momentum, momentum) / mass)
-
-    def __call__(self, q):
-        return flat_obj_array(self.pressure(q), self.temperature(q))
-
-    def split_fields(self, ndim, dv):
-        return [
-            ("pressure", dv[0]),
-            ("temperature", dv[1]),
-        ]
-=======
-            (((self._gamma - 1.0) / self._gas_const)
-            * self.internal_energy(cv) / cv.mass)
-        )
->>>>>>> 37b10a01
+    #
+    #    def __call__(self, q):
+    #        return dependent_vars(q)
+    #
+    #    def split_fields(self, ndim, dv):
+    #        return [
+    #            ("pressure", dv[0]),
+    #            ("temperature", dv[1]),
+    #        ]