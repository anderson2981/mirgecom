--- conflicted
+++ resolved
@@ -76,20 +76,12 @@
     return mydt
 
 
-<<<<<<< HEAD
-def sim_checkpoint(discr, visualizer, eos, logger, q, vizname, exact_soln=None,
-                   step=0, t=0, dt=0, cfl=1.0, nstatus=-1, nviz=-1, exittol=1e-16,
-                   constant_cfl=False, comm=None, profiler=None):
-    r"""
-    Checkpointing utility for runs with known exact solution generator
-=======
 class ExactSolutionMismatch(Exception):
     """Exception class for solution mismatch.
 
     .. attribute:: step
     .. attribute:: t
     .. attribute:: state
->>>>>>> 37b10a01
     """
 
     def __init__(self, step, t, state):
@@ -110,31 +102,13 @@
     if do_viz is False and do_status is False:
         return 0
 
-<<<<<<< HEAD
-    if profiler is not None:
-        profiler.starttimer(f"checkpoint_{step}")
-=======
     from mirgecom.euler import split_conserved
     cv = split_conserved(discr.dim, q)
     dependent_vars = eos.dependent_vars(cv)
->>>>>>> 37b10a01
 
     rank = 0
     if comm is not None:
         rank = comm.Get_rank()
-<<<<<<< HEAD
-
-    checkpoint_status = 0
-
-    dv = eos(q=q)
-
-    have_exact = False
-    if ((do_status is True or do_viz is True) and exact_soln is not None):
-        have_exact = True
-        actx = q[0].array_context
-        nodes = thaw(actx, discr.nodes())
-        expected_state = exact_soln(t=t, x_vec=nodes, eos=eos)
-=======
 
     maxerr = 0.0
     if exact_soln is not None:
@@ -161,59 +135,21 @@
         visualizer.write_parallel_vtk_file(
             comm, rank_fn, io_fields, overwrite=overwrite,
             par_manifest_filename=make_par_fname(basename=vizname, step=step, t=t))
->>>>>>> 37b10a01
 
     if do_status is True:
-        if profiler is not None:
-            profiler.starttimer(f"status_{step}")
         #        if constant_cfl is False:
         #            current_cfl = get_inviscid_cfl(discr=discr, q=q,
         #                                           eos=eos, dt=dt)
-<<<<<<< HEAD
-        statusmesg = make_status_message(t=t, step=step, dt=dt,
-                                         cfl=cfl, dv=dv)
-        if have_exact is True:
-            max_errors = compare_states(red_state=q, blue_state=expected_state)
-            statusmesg += f"\n------   Err({max_errors})"
-            maxerr = np.max(max_errors)
-            if maxerr > exittol:
-                logger.error("Solution failed to follow expected result.")
-                checkpoint_status = 1
-=======
         statusmesg = make_status_message(discr=discr, t=t, step=step, dt=dt,
                                          cfl=cfl, dependent_vars=dependent_vars)
         if exact_soln is not None:
             statusmesg += (
                 "\n------- errors="
                 + ", ".join("%.3g" % en for en in err_norms))
->>>>>>> 37b10a01
 
         if rank == 0:
             logger.info(statusmesg)
 
-<<<<<<< HEAD
-        if profiler is not None:
-            profiler.endtimer(f"status_{step}")
-
-    if do_viz:
-        if profiler is not None:
-            profiler.starttimer(f"viz_{step}")
-        dim = discr.dim
-        io_fields = make_io_fields(dim, q, dv, eos)
-        if have_exact is True:
-            io_fields.append(("exact_soln", expected_state))
-            result_resid = q - expected_state
-            io_fields.append(("residual", result_resid))
-        make_output_dump(visualizer, basename=vizname, io_fields=io_fields,
-                         comm=comm, step=step, t=t, overwrite=True)
-        if profiler is not None:
-            profiler.endtimer(f"viz_{step}")
-
-    if profiler is not None:
-        profiler.endtimer(f"checkpoint_{step}")
-
-    return checkpoint_status
-=======
     if maxerr > exittol:
         raise ExactSolutionMismatch(step, t=t, state=q)
 
@@ -261,5 +197,4 @@
     else:
         local_mesh = mesh_dist.receive_mesh_part()
 
-    return local_mesh, global_nelements
->>>>>>> 37b10a01
+    return local_mesh, global_nelements