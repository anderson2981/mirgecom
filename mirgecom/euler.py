--- conflicted
+++ resolved
@@ -56,45 +56,10 @@
     compute_wavespeed,
     split_conserved,
 )
-<<<<<<< HEAD
+
 from mirgecom.inviscid import (
     inviscid_flux
 )
-=======
-
-
-def inviscid_flux(discr, eos, q):
-    r"""Compute the inviscid flux vectors from flow solution *q*.
-
-    The inviscid fluxes are
-    $(\rho\vec{V},(\rho{E}+p)\vec{V},\rho(\vec{V}\otimes\vec{V})
-    +p\mathbf{I}, \rho{Y_s}\vec{V})$
-
-    .. note::
-
-        The fluxes are returned as a 2D object array with shape:
-        ``(num_equations, ndim)``.  Each entry in the
-        flux array is a :class:`~meshmode.dof_array.DOFArray`.  This
-        form and shape for the flux data is required by the built-in
-        state data handling mechanism in :mod:`mirgecom.euler`. That
-        mechanism is used by at least
-        :class:`mirgecom.fluid.ConservedVars`, and
-        :func:`mirgecom.fluid.join_conserved`, and
-        :func:`mirgecom.fluid.split_conserved`.
-    """
-    dim = discr.dim
-    cv = split_conserved(dim, q)
-    p = eos.pressure(cv)
-
-    mom = cv.momentum
-
-    return join_conserved(dim,
-            mass=mom,
-            energy=mom * (cv.energy + p) / cv.mass,
-            momentum=np.outer(mom, mom) / cv.mass + np.eye(dim)*p,
-            species_mass=(  # reshaped: (nspecies, dim)
-                (mom / cv.mass) * cv.species_mass.reshape(-1, 1)))
->>>>>>> 2616bf6f
 
 
 def _facial_flux(discr, eos, q_tpair, local=False):
@@ -233,31 +198,4 @@
     from mirgecom.utils import asdict_shallow
     name_to_field = asdict_shallow(cv)
     name_to_field.update(asdict_shallow(dv))
-<<<<<<< HEAD
-    return name_to_field
-=======
-    return name_to_field
-
-
-def get_inviscid_timestep(discr, eos, cfl, q):
-    """Routine (will) return the (local) maximum stable inviscid timestep.
-
-    Currently, it's a hack waiting for the geometric_factor helpers port
-    from grudge.
-    """
-    dim = discr.dim
-    mesh = discr.mesh
-    order = max([grp.order for grp in discr.discr_from_dd("vol").groups])
-    nelements = mesh.nelements
-    nel_1d = nelements ** (1.0 / (1.0 * dim))
-
-    # This roughly reproduces the timestep AK used in wave toy
-    dt = (1.0 - 0.25 * (dim - 1)) / (nel_1d * order ** 2)
-    return cfl * dt
-
-#    dt_ngf = dt_non_geometric_factor(discr.mesh)
-#    dt_gf  = dt_geometric_factor(discr.mesh)
-#    wavespeeds = compute_wavespeed(w,eos=eos)
-#    max_v = clmath.max(wavespeeds)
-#    return c*dt_ngf*dt_gf/max_v
->>>>>>> 2616bf6f
+    return name_to_field