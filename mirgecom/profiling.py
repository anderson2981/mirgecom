--- conflicted
+++ resolved
@@ -81,12 +81,7 @@
     Inherits from :class:`meshmode.array_context.PyOpenCLArrayContext`.
     """
 
-<<<<<<< HEAD
-    def __init__(self, queue, allocator=None) -> None:
-        """Initialize the object."""
-=======
     def __init__(self, queue, allocator=None, logmgr: LogManager = None) -> None:
->>>>>>> 8ea0a61e
         super().__init__(queue, allocator)
 
         if not queue.properties & cl.command_queue_properties.PROFILING_ENABLE:
