__copyright__ = "Copyright (C) 2020 University of Illinois Board of Trustees"

__license__ = """
Permission is hereby granted, free of charge, to any person obtaining a copy
of this software and associated documentation files (the "Software"), to deal
in the Software without restriction, including without limitation the rights
to use, copy, modify, merge, publish, distribute, sublicense, and/or sell
copies of the Software, and to permit persons to whom the Software is
furnished to do so, subject to the following conditions:

The above copyright notice and this permission notice shall be included in
all copies or substantial portions of the Software.

THE SOFTWARE IS PROVIDED "AS IS", WITHOUT WARRANTY OF ANY KIND, EXPRESS OR
IMPLIED, INCLUDING BUT NOT LIMITED TO THE WARRANTIES OF MERCHANTABILITY,
FITNESS FOR A PARTICULAR PURPOSE AND NONINFRINGEMENT. IN NO EVENT SHALL THE
AUTHORS OR COPYRIGHT HOLDERS BE LIABLE FOR ANY CLAIM, DAMAGES OR OTHER
LIABILITY, WHETHER IN AN ACTION OF CONTRACT, TORT OR OTHERWISE, ARISING FROM,
OUT OF OR IN CONNECTION WITH THE SOFTWARE OR THE USE OR OTHER DEALINGS IN
THE SOFTWARE.
"""


import numpy as np
import numpy.linalg as la  # noqa
import pyopencl as cl

from pytools.obj_array import flat_obj_array

from meshmode.array_context import PyOpenCLArrayContext
from meshmode.dof_array import thaw

from meshmode.mesh import BTAG_ALL, BTAG_NONE  # noqa

from grudge.eager import EagerDGDiscretization
from grudge.shortcuts import make_visualizer
from mirgecom.mpi import mpi_entry_point
from mirgecom.integrators import rk4_step
from mirgecom.wave import wave_operator
import pyopencl.tools as cl_tools
<<<<<<< HEAD
from mpi4py import MPI
=======
>>>>>>> 37b10a01


def bump(actx, discr, t=0):
    source_center = np.array([0.2, 0.35, 0.1])[:discr.dim]
    source_width = 0.05
    source_omega = 3

    nodes = thaw(actx, discr.nodes())
    center_dist = flat_obj_array([
        nodes[i] - source_center[i]
        for i in range(discr.dim)
        ])

    return (
        np.cos(source_omega*t)
        * actx.np.exp(
            -np.dot(center_dist, center_dist)
            / source_width**2))


@mpi_entry_point
def main():
    cl_ctx = cl.create_some_context()
    queue = cl.CommandQueue(cl_ctx)
    actx = PyOpenCLArrayContext(queue,
        allocator=cl_tools.MemoryPool(cl_tools.ImmediateAllocator(queue)))

    from mpi4py import MPI
    comm = MPI.COMM_WORLD
    num_parts = comm.Get_size()

    from meshmode.distributed import MPIMeshDistributor, get_partition_by_pymetis
    mesh_dist = MPIMeshDistributor(comm)

    dim = 2
    nel_1d = 16

    if mesh_dist.is_mananger_rank():
        from meshmode.mesh.generation import generate_regular_rect_mesh
        mesh = generate_regular_rect_mesh(
            a=(-0.5,)*dim,
            b=(0.5,)*dim,
            n=(nel_1d,)*dim)

        print("%d elements" % mesh.nelements)

        part_per_element = get_partition_by_pymetis(mesh, num_parts)

        local_mesh = mesh_dist.send_mesh_parts(mesh, part_per_element, num_parts)

        del mesh

    else:
        local_mesh = mesh_dist.receive_mesh_part()

    order = 3

    discr = EagerDGDiscretization(actx, local_mesh, order=order,
                    mpi_communicator=comm)

    if dim == 2:
        # no deep meaning here, just a fudge factor
        dt = 0.75/(nel_1d*order**2)
    elif dim == 3:
        # no deep meaning here, just a fudge factor
        dt = 0.45/(nel_1d*order**2)
    else:
        raise ValueError("don't have a stable time step guesstimate")

    fields = flat_obj_array(
        bump(actx, discr),
        [discr.zeros(actx) for i in range(discr.dim)]
        )

    vis = make_visualizer(discr, order+3 if dim == 2 else order)

    def rhs(t, w):
        return wave_operator(discr, c=1, w=w)

    rank = comm.Get_rank()

    t = 0
    t_final = 3
    istep = 0
    while t < t_final:
        fields = rk4_step(fields, t, dt, rhs)

        if istep % 10 == 0:
            print(istep, t, discr.norm(fields[0]))
            vis.write_vtk_file("fld-wave-eager-mpi-%03d-%04d.vtu" % (rank, istep),
                    [
                        ("u", fields[0]),
                        ("v", fields[1:]),
                        ])

        t += dt
        istep += 1


if __name__ == "__main__":
    main()

# vim: foldmethod=marker<|MERGE_RESOLUTION|>--- conflicted
+++ resolved
@@ -38,10 +38,6 @@
 from mirgecom.integrators import rk4_step
 from mirgecom.wave import wave_operator
 import pyopencl.tools as cl_tools
-<<<<<<< HEAD
-from mpi4py import MPI
-=======
->>>>>>> 37b10a01
 
 
 def bump(actx, discr, t=0):
