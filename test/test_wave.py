--- conflicted
+++ resolved
@@ -25,15 +25,11 @@
 import pyopencl as cl
 import pyopencl.array as cla  # noqa
 import pyopencl.clmath as clmath
-<<<<<<< HEAD
-from pytools.obj_array import join_fields
-import pymbolic as pmbl
-=======
+
 from pytools.obj_array import join_fields, make_obj_array
 import pymbolic as pmbl
 import pymbolic.primitives as prim
 import pymbolic.mapper.evaluator as ev
->>>>>>> 58d21e05
 
 from pyopencl.tools import (  # noqa
         pytest_generate_tests_for_pyopencl
@@ -47,27 +43,14 @@
 
 def sym_diff(var):
     from pymbolic.mapper.differentiator import DifferentiationMapper
-<<<<<<< HEAD
-=======
-
->>>>>>> 58d21e05
     def func_map(arg_index, func, arg, allowed_nonsmoothness):
         if func == pmbl.var("sin"):
             return pmbl.var("cos")(*arg)
         elif func == pmbl.var("cos"):
             return -pmbl.var("sin")(*arg)
-<<<<<<< HEAD
-        if func == pmbl.var("clsin"):
-            return pmbl.var("clcos")(*arg)
-        elif func == pmbl.var("clcos"):
-            return -pmbl.var("clsin")(*arg)
         else:
             raise ValueError("Unrecognized function")
-=======
-        else:
-            raise ValueError("Unrecognized function")
-
->>>>>>> 58d21e05
+
     return DifferentiationMapper(var, func_map=func_map)
 
 
@@ -88,29 +71,6 @@
     return grad
 
 
-<<<<<<< HEAD
-def sym_eval_with(expr, values):
-    from pymbolic.mapper.evaluator import EvaluationMapper
-    import pymbolic.primitives as prim
-    class mapper(EvaluationMapper):
-        def map_call(self, expr):
-            assert isinstance(expr.function, prim.Variable)
-            if expr.function.name == "sin":
-                par, = expr.parameters
-                return np.sin(self.rec(par))
-            elif expr.function.name == "cos":
-                par, = expr.parameters
-                return np.cos(self.rec(par))
-            if expr.function.name == "clsin":
-                par, = expr.parameters
-                return clmath.sin(self.rec(par))
-            elif expr.function.name == "clcos":
-                par, = expr.parameters
-                return clmath.cos(self.rec(par))
-            else:
-                raise ValueError("Unrecognized function '%s'" % expr.function)
-    return mapper(values)(expr)
-=======
 class EvaluationMapper(ev.EvaluationMapper):
     def map_call(self, expr):
         assert isinstance(expr.function, prim.Variable)
@@ -136,7 +96,6 @@
             return np.cos(val)
         else:
             return clmath.cos(val)
->>>>>>> 58d21e05
 
 
 @pytest.mark.parametrize("dim", [2, 3])
@@ -155,11 +114,6 @@
                 b=(0.5*np.pi,)*dim,
                 n=(n,)*dim)
 
-<<<<<<< HEAD
-        from meshmode.discretization import Discretization
-
-=======
->>>>>>> 58d21e05
         from grudge.eager import EagerDGDiscretization
         discr = EagerDGDiscretization(cl_ctx, mesh, order=order)
 
@@ -175,37 +129,14 @@
         sym_omega = pmbl.var("omega")
         sym_pi = pmbl.var("pi")
         sym_cos = pmbl.var("cos")
-<<<<<<< HEAD
-        sym_clcos = pmbl.var("clcos")
         sym_phi = sym_cos(sym_omega*sym_t - sym_pi/4)
         for i in range(dim):
-            sym_phi = sym_phi * sym_clcos(sym_coords[i])
-=======
-        sym_phi = sym_cos(sym_omega*sym_t - sym_pi/4)
-        for i in range(dim):
             sym_phi = sym_phi * sym_cos(sym_coords[i])
->>>>>>> 58d21e05
 
         # u = phi_t
         sym_u = sym_diff(sym_t)(sym_phi)
 
         # v_i = c*phi_{x_i}
-<<<<<<< HEAD
-        sym_v = []
-        for i in range(dim):
-            sym_v_i = sym_c * sym_diff(sym_coords[i])(sym_phi)
-            sym_v.append(sym_v_i)
-
-        # rhs(u part) = c*div(v)
-        # Why negative sign?
-        # sym_rhs_u = sym_c * sym_div(sym_v)
-        sym_rhs_u = -sym_c * sym_div(sym_v)
-        # rhs(v part) = c*grad(u)
-        sym_grad_u = sym_grad(dim, sym_u)
-        # Why negative sign?
-        # sym_rhs_v = [sym_c*sym_grad_u[i] for i in range(dim)]
-        sym_rhs_v = [-sym_c*sym_grad_u[i] for i in range(dim)]
-=======
         sym_v = [sym_c * sym_diff(sym_coords[i])(sym_phi) for i in range(dim)]
 
         # rhs(u part) = c*div(v)
@@ -213,7 +144,7 @@
         # rhs(v part) = c*grad(u)
         sym_grad_u = sym_grad(dim, sym_u)
         sym_rhs_v = [sym_c * sym_grad_u[i] for i in range(dim)]
->>>>>>> 58d21e05
+
         sym_rhs = [sym_rhs_u] + sym_rhs_v
 
         c = 2.
@@ -227,11 +158,7 @@
         eval_values["pi"] = np.pi
 
         def sym_eval(expr):
-<<<<<<< HEAD
-            return sym_eval_with(expr, eval_values)
-=======
             return EvaluationMapper(eval_values)(expr)
->>>>>>> 58d21e05
 
         u = sym_eval(sym_u)
         v = [sym_eval(sym_v[i]) for i in range(dim)]
@@ -240,11 +167,7 @@
         from mirgecom.wave import wave_operator
         rhs = wave_operator(discr, c=c, w=fields)
 
-<<<<<<< HEAD
-        expected_rhs = [sym_eval(sym_rhs_i) for sym_rhs_i in sym_rhs]
-=======
         expected_rhs = make_obj_array([sym_eval(sym_rhs_i) for sym_rhs_i in sym_rhs])
->>>>>>> 58d21e05
 
         err = np.max(np.array([la.norm((rhs[i] - expected_rhs[i]).get(), np.inf)
                 for i in range(dim+1)]))
@@ -283,11 +206,6 @@
                 b=(1.,)*dim,
                 n=(n,)*dim)
 
-<<<<<<< HEAD
-        from meshmode.discretization import Discretization
-
-=======
->>>>>>> 58d21e05
         from grudge.eager import EagerDGDiscretization
         discr = EagerDGDiscretization(cl_ctx, mesh, order=order)
 
@@ -312,22 +230,6 @@
         sym_u = sym_diff(sym_t)(sym_phi)
 
         # v_i = c*phi_{x_i}
-<<<<<<< HEAD
-        sym_v = []
-        for i in range(dim):
-            sym_v_i = sym_c * sym_diff(sym_coords[i])(sym_phi)
-            sym_v.append(sym_v_i)
-
-        # rhs(u part) = c*div(v)
-        # Why negative sign?
-        # sym_rhs_u = sym_c * sym_div(sym_v)
-        sym_rhs_u = -sym_c * sym_div(sym_v)
-        # rhs(v part) = c*grad(u)
-        sym_grad_u = sym_grad(dim, sym_u)
-        # Why negative sign?
-        # sym_rhs_v = [sym_c*sym_grad_u[i] for i in range(dim)]
-        sym_rhs_v = [-sym_c*sym_grad_u[i] for i in range(dim)]
-=======
         sym_v = [sym_c * sym_diff(sym_coords[i])(sym_phi) for i in range(dim)]
 
         # rhs(u part) = c*div(v)
@@ -335,7 +237,7 @@
         # rhs(v part) = c*grad(u)
         sym_grad_u = sym_grad(dim, sym_u)
         sym_rhs_v = [sym_c * sym_grad_u[i] for i in range(dim)]
->>>>>>> 58d21e05
+
         sym_rhs = [sym_rhs_u] + sym_rhs_v
 
         c = 2.
@@ -349,11 +251,7 @@
         eval_values["pi"] = np.pi
 
         def sym_eval(expr):
-<<<<<<< HEAD
-            return sym_eval_with(expr, eval_values)
-=======
             return EvaluationMapper(eval_values)(expr)
->>>>>>> 58d21e05
 
         u = sym_eval(sym_u)
         v = [sym_eval(sym_v[i]) for i in range(dim)]
@@ -362,11 +260,7 @@
         from mirgecom.wave import wave_operator
         rhs = wave_operator(discr, c=c, w=fields)
 
-<<<<<<< HEAD
-        expected_rhs = [sym_eval(sym_rhs_i) for sym_rhs_i in sym_rhs]
-=======
         expected_rhs = make_obj_array([sym_eval(sym_rhs_i) for sym_rhs_i in sym_rhs])
->>>>>>> 58d21e05
 
         err = np.max(np.array([la.norm((rhs[i] - expected_rhs[i]).get(), np.inf)
                 for i in range(dim+1)]))
